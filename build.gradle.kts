--- conflicted
+++ resolved
@@ -24,11 +24,7 @@
 }
 
 group = "io.github.koalaplot"
-<<<<<<< HEAD
-version = "0.1.1"
-=======
 version = "0.2.0-SNAPSHOT"
->>>>>>> 84460633
 
 kotlin {
     explicitApi()
